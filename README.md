# LLM Evaluation Pipeline - Hugging Face Space

**Deterministic, reproducible evaluation with verifiable artifacts**  
Aligned with U.S. EO 14110 and NIST AI RMF framework.

## Run in 60 Seconds

1. **Click the Space** - The demo is ready to run
2. **Enter text** - Use the sample text or provide your own
3. **Configure settings** (optional) - Adjust seed, runs, thresholds
4. **Run Evaluation** - Get deterministic results instantly
5. **Download artifacts** - JSON, PDF, and verification hashes

## What's Different

This pipeline produces **deterministic results** - identical inputs always produce identical outputs. This is achieved through cryptographic hashing (SHA256) rather than external AI API calls.

### How Determinism Works

- **Seed-based**: Results depend only on your input text and seed value
- **SHA256 Provenance**: Every result includes cryptographic hashes for verification
- **Reproducible**: Same inputs = same outputs, always
- **No API Keys**: Works completely offline

### Generated Artifacts

Each evaluation creates three files in the `data/` directory:

1. **`results.json`** - Complete metrics, thresholds, and hashes
2. **`run.log`** - Human-readable log with summary
3. **`report.pdf`** - Professional report with verification details

### Verification Process

To verify any evaluation:

1. **Record the inputs**: Save the text, seed, and run parameters used
2. **Note the timestamp**: UTC ISO-8601 format with Z suffix
3. **Save the SHA256**: The `results.json` SHA256 hash provides cryptographic proof
4. **Re-run**: Use identical inputs - you'll get identical results

## Policy Alignment

<<<<<<< HEAD
This system aligns with:

- **U.S. Executive Order 14110**: Safe, secure, and trustworthy AI development
- **NIST AI RMF 1.0**: Govern, Map, Measure, and Manage AI risks

### Governance Features
=======
## ✨ New Features (v2.0.0)
### 📊 Dashboard
Main dashboard, http://localhost:8000/
<img width="1434" height="724" alt="截屏2025-10-19 上午10 00 00" src="https://github.com/user-attachments/assets/95984716-453e-4bf8-9bdf-2159f87019f5" />

### 🔧 Dynamic Rubrics
Create and manage evaluation criteria without code changes via web interface.
- **Setup:** Configure rubrics through web UI at `/rubrics`
- **URL:** http://localhost:8000/rubrics
- **API:** `POST /api/rubrics` for programmatic creation
<img width="1446" height="716" alt="截屏2025-10-19 上午10 00 26" src="https://github.com/user-attachments/assets/2ea60333-48d6-4f98-af92-2198affa3440" />

### 🎨 Multimodal Support  
Evaluate text, images, videos, and audio submissions with AI-powered analysis.
- **Setup:** Upload files via evaluation interface
- **URL:** http://localhost:8000/evaluate  
- **Supported:** JPG, PNG, MP4, MP3, WAV, AVI
- **API:** `POST /api/submissions` for file uploads
- Select model
<img width="1007" height="382" alt="截屏2025-10-19 上午10 29 08" src="https://github.com/user-attachments/assets/fefdd041-0a73-461e-85e0-49d97fabfa5e" />
Get result
<img width="1398" height="713" alt="截屏2025-10-19 上午10 25 48" src="https://github.com/user-attachments/assets/0ed71b90-6406-4258-b26d-ea97f280cf22" />
>>>>>>> a7ae9927

- **Transparent process**: All evaluation steps are deterministic and documented
- **Audit trail**: Complete provenance information for every result
- **Verifiable artifacts**: Cryptographic hashes ensure result integrity
- **Reproducible outcomes**: Consistent results across different environments

## Verification Ledger

### How Others Can Confirm Results

To verify that an evaluation was conducted properly, external users can:

1. **Request verification**: Provide the timestamp, SHA256 hash, and inputs used
2. **Independent reproduction**: Run the same evaluation with identical parameters
3. **Hash comparison**: Verify that the SHA256 hashes match exactly
4. **Report generation**: Confirm that downloadable reports are identical

### Reporting Issues

If you encounter discrepancies or have questions about results:

- **GitHub Issues**: Report technical problems or request verification
- **Email**: Contact the development team with evaluation concerns
- **Documentation**: Provide timestamp, SHA256, and input parameters for investigation

## Technical Details

- **Language**: Python 3.11+
- **Framework**: Gradio for UI, Pydantic for validation
- **Hashing**: SHA256 for all cryptographic operations
- **Standards**: ISO-8601 timestamps, UTF-8 encoding
- **Dependencies**: Minimal external requirements

## Contact

For questions about this evaluation pipeline or to request verification of results, please reach out through the project repository or contact the development team.<|MERGE_RESOLUTION|>--- conflicted
+++ resolved
@@ -41,14 +41,11 @@
 
 ## Policy Alignment
 
-<<<<<<< HEAD
 This system aligns with:
 
 - **U.S. Executive Order 14110**: Safe, secure, and trustworthy AI development
 - **NIST AI RMF 1.0**: Govern, Map, Measure, and Manage AI risks
 
-### Governance Features
-=======
 ## ✨ New Features (v2.0.0)
 ### 📊 Dashboard
 Main dashboard, http://localhost:8000/
@@ -71,7 +68,6 @@
 <img width="1007" height="382" alt="截屏2025-10-19 上午10 29 08" src="https://github.com/user-attachments/assets/fefdd041-0a73-461e-85e0-49d97fabfa5e" />
 Get result
 <img width="1398" height="713" alt="截屏2025-10-19 上午10 25 48" src="https://github.com/user-attachments/assets/0ed71b90-6406-4258-b26d-ea97f280cf22" />
->>>>>>> a7ae9927
 
 - **Transparent process**: All evaluation steps are deterministic and documented
 - **Audit trail**: Complete provenance information for every result
